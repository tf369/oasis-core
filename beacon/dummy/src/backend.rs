use std::sync::{Arc, Mutex};

use byteorder::{LittleEndian, WriteBytesExt};
use ekiden_beacon_base::RandomBeacon;
use ekiden_common::bytes::B256;
use ekiden_common::epochtime::{EpochTime, TimeSourceNotifier, EKIDEN_EPOCH_INVALID};
use ekiden_common::error::Error;
use ekiden_common::futures::{future, BoxFuture, BoxStream, Executor, Future, Stream, StreamExt};
use ekiden_common::futures::sync::mpsc;
use ekiden_common::ring::digest;
use ekiden_common::subscribers::StreamSubscribers;

const DUMMY_BEACON_CONTEXT: &'static [u8] = b"EkB-Dumm";

/// Dummy RandomBeacon implementation.
///
/// WARNING: As the name suggests, this implementation is intended for testing
/// purposes and is INSECURE due to the returned values being entirely
/// deterministic.
pub struct InsecureDummyRandomBeacon {
    inner: Arc<Mutex<InsecureDummyRandomBeaconInner>>,
}

impl InsecureDummyRandomBeacon {
    /// Create a new dummy random beacon.
    pub fn new(time_notifier: Arc<TimeSourceNotifier>) -> Self {
        let (command_sender, command_receiver) = mpsc::unbounded();

        Self {
            inner: Arc::new(Mutex::new(InsecureDummyRandomBeaconInner {
                subscribers: StreamSubscribers::new(),
                command_sender,
                command_receiver: Mutex::new(Some(command_receiver)),
                time_notifier: time_notifier,
                last_notify: EKIDEN_EPOCH_INVALID,
                cached_beacon: B256::zero(),
            })),
        }
    }
}

impl RandomBeacon for InsecureDummyRandomBeacon {
    fn start(&self, executor: &mut Executor) {
        // Subscribe to the time source.
        executor.spawn({
            let shared_inner = self.inner.clone();
            let inner = self.inner.lock().unwrap();

            Box::new(
                inner
                    .time_notifier
                    .watch_epochs()
                    .for_each(move |now| {
                        let mut inner = shared_inner.lock().unwrap();

                        // Acquire the beacon value for the new epoch.
                        let beacon = inner.get_beacon_impl(now);

                        // Cache the epoch/beacon that was last batch notified.
                        inner.last_notify = now;
                        inner.cached_beacon = beacon;

                        trace!("Epoch: {} Beacon: {:?}", now, beacon);

                        // Batch notify to all current subscribers.
                        let to_send = (now, beacon);
                        inner.subscribers.notify(&to_send);

                        Ok(())
                    })
                    .then(|_| future::ok(())),
            )
        });

        let command_receiver = self.inner.clone().lock().unwrap()
            .command_receiver
            .lock()
            .unwrap()
            .take()
            .expect("start already called");
        executor.spawn({
            command_receiver
                .map_err(|_| Error::new("command channel closed"))
                .for_each_log_errors(
                    module_path!(),
                    "Unexpected error catching up beacon subscriber",
                    move |(sender, pre_notify_time)| {
                        let inner = self.inner.clone();
                        let locked_inner = inner.lock().unwrap();

                        locked_inner.time_notifier
                            .get_epoch()
                            .and_then(move |epoch| {
                                let inner = inner.lock().unwrap();
                                if epoch == pre_notify_time {
                                    sender.unbounded_send((epoch, inner.cached_beacon)).unwrap();
                                }
                            })
                    },
                )
        });
    }

    fn get_beacon(&self, epoch: EpochTime) -> BoxFuture<B256> {
        let inner = self.inner.lock().unwrap();
        Box::new(future::ok(inner.get_beacon_impl(epoch)))
    }

    fn watch_beacons(&self) -> BoxStream<(EpochTime, B256)> {
        let locked_inner = self.inner.lock().unwrap();
        let (send, recv) = locked_inner.subscribers.subscribe();

<<<<<<< HEAD
        // add the task for maybe catching up the new subscriber to the queue.
        let pre_notify_time = locked_inner.last_notify;
        locked_inner.command_sender.unbounded_send((send, pre_notify_time)).unwrap();
=======
        // Iff the notifications for the current epoch went out already,
        // send the current epoch/beacon to the subscriber.
        let now = inner.time_notifier.time_source().get_epoch().unwrap().1;
        if now == inner.last_notify {
            trace!(
                "watch_beacons(): Catch up: Epoch: {} Beacon: {:?}",
                now,
                inner.cached_beacon
            );
            send.unbounded_send((now, inner.cached_beacon)).unwrap();
        }
>>>>>>> 82cd23ae

        recv
    }
}

struct InsecureDummyRandomBeaconInner {
    subscribers: StreamSubscribers<(EpochTime, B256)>,
    /// Command sender.
    command_sender: mpsc::UnboundedSender<(mpsc::UnboundedSender<(EpochTime, B256)>,EpochTime)>,
    /// Command receiver (until initialized).
    command_receiver: Mutex<Option<mpsc::UnboundedReceiver<(mpsc::UnboundedSender<(EpochTime, B256)>,EpochTime)>>>,
    time_notifier: Arc<TimeSourceNotifier>,
    last_notify: EpochTime,
    cached_beacon: B256,
}

impl InsecureDummyRandomBeaconInner {
    fn get_beacon_impl(&self, epoch: EpochTime) -> B256 {
        // Simulate a per-epoch shared random beacon value with
        // `SHA512_256("EkB-Dumm" | to_le_64(epoch))` as it is a reasonable
        // approximation of a well behaved random beacon, just without the
        // randomness.
        let mut seed = Vec::with_capacity(DUMMY_BEACON_CONTEXT.len() + 8);
        seed.extend_from_slice(DUMMY_BEACON_CONTEXT);
        seed.write_u64::<LittleEndian>(epoch).unwrap();

        B256::from(digest::digest(&digest::SHA512_256, &seed).as_ref())
    }
}

#[cfg(test)]
mod tests {
    extern crate rustc_hex;

    use self::rustc_hex::ToHex;
    use super::*;
    use ekiden_common::epochtime::EPOCH_INTERVAL;
    use ekiden_common::epochtime::local::{LocalTimeSourceNotifier, MockTimeSource};
    use ekiden_common::futures::{cpupool, Future};

    #[test]
    fn test_insecure_dummy_random_beacon() {
        // Known values generated with a Go implementation.
        const BEACON_0: &str = "0c2d4edf3c57c2071f8856d1f74cb126455c2df949a2e3638509b20f8bd5e85d";
        const BEACON_FAR_FUTURE: &str =
            "36ae91d1c4c40e52bcaa86f5cbb8fe514f36e5165c721b18f5feabc25fb0aa84";
        const FAR_FUTURE: u64 = 0xcafebabedeadbeef;

        let time_source = Arc::new(MockTimeSource::new());
        let time_notifier = Arc::new(LocalTimeSourceNotifier::new(time_source.clone()));
        let beacon = InsecureDummyRandomBeacon::new(time_notifier.clone());

        // Trivial known answer tests, generated with a Go implementation of
        // the same algorithm.
        let v = &(beacon.get_beacon(0).wait()).unwrap();
        assert_eq!((*v).to_hex(), BEACON_0);

        let v = &(beacon.get_beacon(FAR_FUTURE).wait()).unwrap();
        assert_eq!((*v).to_hex(), BEACON_FAR_FUTURE);

        // Test the async event source.
        let mut pool = cpupool::CpuPool::new(1);
        beacon.start(&mut pool);

        // Subscribe to the beacon.
        let get_beacons = beacon
            .watch_beacons()
            .take(2)
            .for_each(move |(epoch, value)| {
                println!("epoch: {}", epoch);
                match epoch {
                    0 => assert_eq!(value.to_hex(), BEACON_0),
                    FAR_FUTURE => assert_eq!(value.to_hex(), BEACON_FAR_FUTURE),
                    _ => panic!("incorrect epoch: {}", epoch),
                }
                Ok(())
            });

        // Manually force progression of time.
        time_source.set_mock_time(0, EPOCH_INTERVAL).unwrap();
        time_notifier.notify_subscribers().unwrap();
        time_source
            .set_mock_time(FAR_FUTURE, EPOCH_INTERVAL)
            .unwrap();
        time_notifier.notify_subscribers().unwrap();

        // Consume all the notifications.
        get_beacons.wait().unwrap();
    }
}<|MERGE_RESOLUTION|>--- conflicted
+++ resolved
@@ -93,6 +93,11 @@
                             .and_then(move |epoch| {
                                 let inner = inner.lock().unwrap();
                                 if epoch == pre_notify_time {
+                                    trace!(
+                                        "command from watch_beacons(): Catch up: Epoch: {} Beacon: {:?}",
+                                        epoch,
+                                        inner.cached_beacon
+                                    );
                                     sender.unbounded_send((epoch, inner.cached_beacon)).unwrap();
                                 }
                             })
@@ -110,23 +115,9 @@
         let locked_inner = self.inner.lock().unwrap();
         let (send, recv) = locked_inner.subscribers.subscribe();
 
-<<<<<<< HEAD
         // add the task for maybe catching up the new subscriber to the queue.
         let pre_notify_time = locked_inner.last_notify;
         locked_inner.command_sender.unbounded_send((send, pre_notify_time)).unwrap();
-=======
-        // Iff the notifications for the current epoch went out already,
-        // send the current epoch/beacon to the subscriber.
-        let now = inner.time_notifier.time_source().get_epoch().unwrap().1;
-        if now == inner.last_notify {
-            trace!(
-                "watch_beacons(): Catch up: Epoch: {} Beacon: {:?}",
-                now,
-                inner.cached_beacon
-            );
-            send.unbounded_send((now, inner.cached_beacon)).unwrap();
-        }
->>>>>>> 82cd23ae
 
         recv
     }
