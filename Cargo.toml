[workspace]
members = [
    "tools",

    # Common.
    "common",
    "common/api",

    # Random beacon.
    "beacon/base",
    "beacon/dummy",

    # Random beacon.
    "beacon/base",
    "beacon/dummy",

    # Consensus interface.
    "consensus/api",
    "consensus/base",
    "consensus/client",
    "consensus/dummy",

    # Storage interface.
    "storage/api",
    "storage/base",
    "storage/dummy",
    "storage/frontend",
    "storage/persistent",

    # Enclave loader (+ attestation).
    "enclave/common",
    "enclave/untrusted",
    "enclave/trusted",

    # RPC.
    "rpc/common",
    "rpc/client",
    "rpc/untrusted",
    "rpc/trusted",
    "rpc/edl",

    # Database.
    "db/untrusted",
    "db/trusted",
    "db/edl",

    # Contract invocation.
    "contract/common",
    "contract/client",
    "contract/untrusted",
    "contract/trusted",
    "contract/edl",

    # Core.
    "core/common",
    "core/untrusted",
    "core/trusted",
    "core/edl",

    # Compute node.
    "compute/api",
    "compute",

    # Core contracts.
    "contracts/key-manager",
    "contracts/token",

    # Clients.
    "clients/token",

    # Registry.
    "registry/api",
    "registry/base",
    "registry/client",
    "registry/dummy",

    # Scheduler.
    "scheduler/api",
    "scheduler/base",
    "scheduler/client",
    "scheduler/dummy",

<<<<<<< HEAD
    # Stake escrow.
    "stake/api",
    "stake/base",
    "stake/dummy",
=======
    # Dummy shared backend node.
    "node/dummy",
    "node/dummy/api",
>>>>>>> 570e1da7
]<|MERGE_RESOLUTION|>--- conflicted
+++ resolved
@@ -80,14 +80,12 @@
     "scheduler/client",
     "scheduler/dummy",
 
-<<<<<<< HEAD
     # Stake escrow.
     "stake/api",
     "stake/base",
     "stake/dummy",
-=======
+
     # Dummy shared backend node.
     "node/dummy",
     "node/dummy/api",
->>>>>>> 570e1da7
 ]